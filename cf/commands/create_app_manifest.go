--- conflicted
+++ resolved
@@ -70,10 +70,6 @@
 	app := cmd.appReq.GetApplication()
 
 	application, apiErr := cmd.appSummaryRepo.GetSummary(app.Guid)
-<<<<<<< HEAD
-
-=======
->>>>>>> 41e1362e
 	if apiErr != nil {
 		cmd.ui.Failed(T("Error getting application summary: ") + apiErr.Error())
 	}
